## Getting Started

The templates in this repository will help deploy Frappe/ERPNext docker in a production environment.

This docker installation takes care of the following:

* Setting up the desired version of Frappe/ERPNext.
* Setting up all the system requirements: eg. MariaDB, Node, Redis.
* [OPTIONAL] Configuring networking for remote access and setting up LetsEncrypt

For docker based development refer this [README](development/README.md)

## Deployment

### Setting up Pre-requisites

This repository requires Docker and Git to be setup on the instance to be used.

### Cloning the repository and preliminary steps

Clone this repository somewhere in your system:

```sh
git clone https://github.com/frappe/frappe_docker.git
cd frappe_docker
```

Copy the example docker environment file to `.env`:

```sh
cp installation/env-example installation/.env
```

Make a directory for sites:

```sh
mkdir installation/sites
```

### Setup Environment Variables

To get started, copy the existing `env-example` file to `.env` inside the `installation` directory. By default, the file will contain the following variables:

- `VERSION=edge`
    - In this case, `edge` corresponds to `develop`. To setup any other version, you may use the branch name or version specific tags. (eg. version-12, v11.1.15, v11)
- `MYSQL_ROOT_PASSWORD=admin`
    - Bootstraps a MariaDB container with this value set as the root password. If a managed MariaDB instance is to be used, there is no need to set the password here.
- `MARIADB_HOST=mariadb`
    - Sets the hostname to `mariadb`. This is required if the database is managed with the containerized MariaDB instance.
    - In case of a separately managed database setup, set the value to the database's hostname/IP/domain.
- `SITES=site1.domain.com,site2.domain.com`
    - List of sites that are part of the deployment "bench". Each site is separated by a comma(,).
    - If LetsEncrypt is being setup, make sure that the DNS for all the site's domains are pointing to the current instance.
- `LETSENCRYPT_EMAIL=your.email@your.domain.com`
    - Email for LetsEncrypt expiry notification. This is only required if you are setting up LetsEncrypt.


### Local deployment

For trying out locally or to develop apps using ERPNext ReST API port 80 must be published.
First start the containers and then run an additional command to publish port of *-nginx container.

To start and publish Frappe/ERPNext services as local api, run the following commands:

For Erpnext:

```sh
# Start services
docker-compose \
    --project-name <project-name> \
    -f installation/docker-compose-common.yml \
    -f installation/docker-compose-erpnext.yml \
    --project-directory installation up -d

# Publish port
docker-compose \
    --project-name <project-name> \
    -f installation/docker-compose-common.yml \
    -f installation/docker-compose-erpnext.yml \
    --project-directory installation run --publish 80:80 -d erpnext-nginx
```

For Frappe:

```sh
# Start services
docker-compose \
    --project-name <project-name> \
    -f installation/docker-compose-common.yml \
    -f installation/docker-compose-frappe.yml \
    --project-directory installation up -d

# Publish port
docker-compose \
    --project-name <project-name> \
    -f installation/docker-compose-common.yml \
    -f installation/docker-compose-frappe.yml \
    --project-directory installation run --publish 80:80 -d frappe-nginx
```

Make sure to replace `<project-name>` with any desired name you wish to set for the project.

Note:
 - This command adds an additional container for frappe-nginx with published ports.
 - The local deployment is for testing and REST API development purpose only.
 - The site names are limited to patterns matching \*.localhost by default
 - Additional site name patterns can be added to /etc/hosts of desired container or host

### Deployment for production

#### Setup Letsencrypt Nginx Proxy Companion

Letsencrypt Nginx Proxy Companion can optionally be setup to provide SSL. This is recommended for instances accessed over the internet.

Your DNS will need to be configured correctly in order for Letsencrypt to verify your domain.

To setup the proxy companion, run the following commands:

```sh
cd $HOME
git clone https://github.com/evertramos/docker-compose-letsencrypt-nginx-proxy-companion.git
cd docker-compose-letsencrypt-nginx-proxy-companion
cp .env.sample .env
./start.sh
```

For more details, see: https://github.com/evertramos/docker-compose-letsencrypt-nginx-proxy-companion
Letsencrypt Nginx Proxy Companion works by automatically proxying to containers with the `VIRTUAL_HOST` environmental variable.

#### Start Frappe/ERPNext Services

To start the Frappe/ERPNext services for production, run the following command:

```sh
docker-compose \
    --project-name <project-name> \
    -f installation/docker-compose-common.yml \
    -f installation/docker-compose-erpnext.yml \
    -f installation/docker-compose-networks.yml \
    --project-directory installation up -d
```

Make sure to replace `<project-name>` with any desired name you wish to set for the project.
Note: use `docker-compose-frappe.yml` in case you need only Frappe without ERPNext.

### Docker containers

This repository contains the following docker-compose files each one containing the described images:
* docker-compose-common.yml
    * redis-cache
        * volume: redis-cache-vol
    * redis-queue
        * volume: redis-queue-vol
    * redis-socketio
        * volume: redis-socketio-vol
    * mariadb: main database
        * volume: mariadb-vol
* docker-compose-erpnext.yml
    * erpnext-nginx: serves static assets and proxies web request to the appropriate container, allowing to offer all services on the same port.
        * volume: assets
    * erpnext-python: main application code
    * frappe-socketio: enables realtime communication to the user interface through websockets
    * frappe-worker-default: background runner
    * frappe-worker-short: background runner for short-running jobs
    * frappe-worker-long: background runner for long-running jobs
    * frappe-schedule

* docker-compose-frappe.yml
    * frappe-nginx: serves static assets and proxies web request to the appropriate container, allowing to offer all services on the same port.
        * volume: assets
    * erpnext-python: main application code
    * frappe-socketio: enables realtime communication to the user interface through websockets
    * frappe-worker-default: background runner
    * frappe-worker-short: background runner for short-running jobs
    * frappe-worker-long: background runner for long-running jobs
    * frappe-schedule

* docker-compose-networks.yml: this yml define the network to communicate with *Letsencrypt Nginx Proxy Companion*.


### Site operations

#### Setup New Sites

Note:

- Wait for the mariadb service to start before trying to create a new site.
    - If new site creation fails, retry after the mariadb container is up and running.
    - If you're using a managed database instance, make sure that the database is running before setting up a new site.
- Use `.env` file or environment variables instead of passing secrets as command arguments.

```sh
# Create ERPNext site
docker exec -it \
    -e "SITE_NAME=$SITE_NAME" \
    -e "DB_ROOT_USER=$DB_ROOT_USER" \
    -e "MYSQL_ROOT_PASSWORD=$MYSQL_ROOT_PASSWORD" \
    -e "ADMIN_PASSWORD=$ADMIN_PASSWORD" \
    -e "INSTALL_APPS='erpnext'" \
    <project-name>_erpnext-python_1 docker-entrypoint.sh new
```

Environment Variables needed:

- `SITE_NAME`: name of the new site to create.
- `DB_ROOT_USER`: MariaDB Root user. The user that can create databases.
- `MYSQL_ROOT_PASSWORD`: In case of mariadb docker container use the one set in `MYSQL_ROOT_PASSWORD` in previous steps. In case of managed database use appropriate password.
- `ADMIN_PASSWORD`: set the administrator password for new site.
- `INSTALL_APPS='erpnext'`: available only in erpnext-worker and erpnext containers (or other containers with custom apps). Installs ERPNext (and/or the specified apps, comma-delinieated) on this new site. 
- `FORCE=1`: is optional variable which force installs the same site.

#### Backup Sites

Environment Variables

- `SITES` is list of sites separated by (:) colon to migrate. e.g. `SITES=site1.domain.com` or `SITES=site1.domain.com:site2.domain.com` By default all sites in bench will be backed up.
- `WITH_FILES` if set to 1, it will backup user uploaded files for the sites.

```sh
docker exec -it \
    -e "SITES=site1.domain.com:site2.domain.com" \
    -e "WITH_FILES=1" \
    <project-name>_erpnext-python_1 docker-entrypoint.sh backup
```

Backup will be available in the `sites` mounted volume.

#### Updating and Migrating Sites

Switch to the root of the `frappe_docker` directory before running the following commands:

```sh
# Update environment variable VERSION
nano .env

# Pull new images
docker-compose \
    -f installation/docker-compose-common.yml \
    -f installation/docker-compose-erpnext.yml \
    pull

# Restart containers
docker-compose \
    --project-name <project-name> \
    -f installation/docker-compose-common.yml \
    -f installation/docker-compose-erpnext.yml \
    -f installation/docker-compose-networks.yml \
    --project-directory installation up -d

docker exec -it \
    -e "MAINTENANCE_MODE=1" \
    <project-name>_erpnext-python_1 docker-entrypoint.sh migrate
```

<<<<<<< HEAD
### Custom apps

> For the sake of example, we'll be using a place holder called `[custom]`, and we'll be building off the edge image.

To add your own apps to the image, we'll need to create a custom image with the help of a special wrapper script

1. Create two folders called `[custom]-worker` and `[custom]-assets` in the `build` folder.

  ```bash
  cd frappe_docker
  mkdir ./build/[custom]-worker ./build/[custom]-assets
  ```

2. Create a `Dockerfile` in `./build/[custom]-worker` with the following content:

  ```Dockerfile
  FROM frappe/erpnext-worker:edge

  RUN install_app [custom] https://github.com/[username]/[custom] [branch]
  # Only add the branch if you are using a specific tag or branch.
  ```

3. Create a `Dockerfile` in `./build/[custom]-assets` with the following content:

  ```Dockerfile
  FROM bitnami/node:12-prod

  COPY build/[custom]-assets/install_app.sh /install_app

  RUN /install_app [custom] https://github.com/[username]/[custom]

  FROM frappe/erpnext-assets:edge

  COPY --from=0 /home/frappe/frappe-bench/sites/ /var/www/html/
  COPY --from=0 /rsync /rsync
  RUN echo -n "\nerpnext" >> /var/www/html/apps.txt

  VOLUME [ "/assets" ]

  ENTRYPOINT ["/docker-entrypoint.sh"]
  CMD ["nginx", "-g", "daemon off;"]
  ```

4. Copy over the `install_app.sh` file from `./build/erpnext-assets`

  ```bash
  cp ./build/erpnext-assets/install.sh ./build/[custom]-assets
  ```

5. Open up `./installation/docker-compose-custom.yml` and replace all instances of `[app]` with the name of your app.

  ```bash
  sed -i "s#\[app\]#[custom]#" ./installation/docker-compose-custom.yml
  ```

6. Install like usuall, except that when you set the `INSTALL_APPS` variable set it to `erpnext,[custom]`.

### Troubleshoot
=======
## Troubleshoot
>>>>>>> 3d536572

1. Remove containers and volumes, and clear redis cache:

This can be used when existing images are upgraded and migration fails.

```
# change to repo root
cd $HOME/frappe_docker

# Stop all bench containers
docker-compose \
    --project-name <project-name> \
    -f installation/docker-compose-common.yml \
    -f installation/docker-compose-erpnext.yml \
    -f installation/docker-compose-networks.yml \
    --project-directory installation stop

# Remove redis containers
docker-compose \
    --project-name <project-name> \
    -f installation/docker-compose-common.yml \
    -f installation/docker-compose-erpnext.yml \
    -f installation/docker-compose-networks.yml \
    --project-directory installation rm redis-cache redis-queue redis-socketio

# Clean redis volumes
docker volume rm \
    <project-name>_redis-cache-vol \
    <project-name>_redis-queue-vol \
    <project-name>_redis-socketio-vol

# Restart project
docker-compose \
    --project-name <project-name> \
    -f installation/docker-compose-common.yml \
    -f installation/docker-compose-erpnext.yml \
    -f installation/docker-compose-networks.yml \
    --project-directory installation up -d
```

2. Clear redis cache using `docker exec` command:

In case of following error during container restarts:

```
frappe-worker-short_1    | Traceback (most recent call last):
frappe-worker-short_1    |   File "/home/frappe/frappe-bench/commands/worker.py", line 5, in <module>
frappe-worker-short_1    |     start_worker(queue, False)
frappe-worker-short_1    |   File "/home/frappe/frappe-bench/apps/frappe/frappe/utils/background_jobs.py", line 147, in start_worker
frappe-worker-short_1    |     Worker(queues, name=get_worker_name(queue)).work(logging_level = logging_level)
frappe-worker-short_1    |   File "/home/frappe/frappe-bench/env/lib/python3.7/site-packages/rq/worker.py", line 474, in work
frappe-worker-short_1    |     self.register_birth()
frappe-worker-short_1    |   File "/home/frappe/frappe-bench/env/lib/python3.7/site-packages/rq/worker.py", line 261, in register_birth
frappe-worker-short_1    |     raise ValueError(msg.format(self.name))
frappe-worker-short_1    | ValueError: There exists an active worker named '8dfe5c234085.10.short' already
```

Use commands :

```sh
# Clear the cache which is causing problem.

docker exec -it <project-name>_redis-cache_1 redis-cli FLUSHALL
docker exec -it <project-name>_redis-queue_1 redis-cli FLUSHALL
docker exec -it <project-name>_redis-socketio_1 redis-cli FLUSHALL
```

Note: Environment variables from `.env` file located at current working directory will be used.<|MERGE_RESOLUTION|>--- conflicted
+++ resolved
@@ -252,7 +252,6 @@
     <project-name>_erpnext-python_1 docker-entrypoint.sh migrate
 ```
 
-<<<<<<< HEAD
 ### Custom apps
 
 > For the sake of example, we'll be using a place holder called `[custom]`, and we'll be building off the edge image.
@@ -310,10 +309,7 @@
 
 6. Install like usuall, except that when you set the `INSTALL_APPS` variable set it to `erpnext,[custom]`.
 
-### Troubleshoot
-=======
 ## Troubleshoot
->>>>>>> 3d536572
 
 1. Remove containers and volumes, and clear redis cache:
 
